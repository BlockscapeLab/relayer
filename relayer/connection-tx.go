package relayer

import (
	"fmt"
	"time"

	sdk "github.com/cosmos/cosmos-sdk/types"
	ibctypes "github.com/cosmos/cosmos-sdk/x/ibc/types"
)

// CreateConnection runs the connection creation messages on timeout until they pass
// TODO: add max retries or something to this function
func (src *Chain) CreateConnection(dst *Chain, to time.Duration) error {
	ticker := time.NewTicker(to)
	failed := 0
	for ; true; <-ticker.C {
		connSteps, err := src.CreateConnectionStep(dst)
		if err != nil {
			return err
		}

		if !connSteps.Ready() {
			break
		}

		connSteps.Send(src, dst)

		switch {
		// In the case of success and this being the last transaction
		// debug logging, log created connection and break
		case connSteps.success && connSteps.last:
			if src.debug {
				conns, err := QueryConnectionPair(src, dst, 0, 0)
				if err != nil {
					return err
				}
				logConnectionStates(src, dst, conns)
			}

			src.Log(fmt.Sprintf("★ Connection created: [%s]client{%s}conn{%s} -> [%s]client{%s}conn{%s}",
				src.ChainID, src.PathEnd.ClientID, src.PathEnd.ConnectionID,
				dst.ChainID, dst.PathEnd.ClientID, dst.PathEnd.ConnectionID))
			return nil
		// In the case of success, reset the failures counter
		case connSteps.success:
			failed = 0
			continue
		// In the case of failure, increment the failures counter and exit if this is the 3rd failure
		case !connSteps.success:
			failed++
			if failed > 2 {
				return fmt.Errorf("! Connection failed: [%s]client{%s}conn{%s} -> [%s]client{%s}conn{%s}",
					src.ChainID, src.PathEnd.ClientID, src.PathEnd.ConnectionID,
					dst.ChainID, dst.PathEnd.ClientID, dst.PathEnd.ConnectionID)
			}
		}
	}

	return nil
}

// CreateConnectionStep returns the next set of messags for creating a channel
// with the given identifier between chains src and dst. If handshake hasn't started,
// CreateConnetionStep will start the handshake on src
func (src *Chain) CreateConnectionStep(dst *Chain) (*RelayMsgs, error) {
	out := &RelayMsgs{Src: []sdk.Msg{}, Dst: []sdk.Msg{}, last: false}

	if err := src.PathEnd.Validate(); err != nil {
		return nil, src.ErrCantSetPath(err)
	}

	if err := dst.PathEnd.Validate(); err != nil {
		return nil, dst.ErrCantSetPath(err)
	}

	hs, err := UpdatesWithHeaders(src, dst)
	if err != nil {
		return nil, err
	}

	scid, dcid := src.ChainID, dst.ChainID

	// Query Connection data from src and dst
	// NOTE: We query connection at height - 1 because of the way tendermint returns
	// proofs the commit for height n is contained in the header of height n + 1
	conn, err := QueryConnectionPair(src, dst, hs[scid].Height-1, hs[dcid].Height-1)
	if err != nil {
		return nil, err
	}

	// NOTE: We query connection at height - 1 because of the way tendermint returns
	// proofs the commit for height n is contained in the header of height n + 1
	cs, err := QueryClientStatePair(src, dst)
	if err != nil {
		return nil, err
	}

	// TODO: log these heights or something about client state? debug?
	if cs[scid] == nil || cs[dcid] == nil {
		return nil, err
	}

	// Store the heights
	srcConsH, dstConsH := int64(cs[scid].ClientState.GetLatestHeight()), int64(cs[dcid].ClientState.GetLatestHeight())

	// NOTE: We query connection at height - 1 because of the way tendermint returns
	// proofs the commit for height n is contained in the header of height n + 1
	cons, err := QueryClientConsensusStatePair(src, dst, hs[scid].Height-1, hs[dcid].Height-1, srcConsH, dstConsH)
	if err != nil {
		return nil, err
	}

	switch {
	// Handshake hasn't been started on src or dst, relay `connOpenInit` to src
<<<<<<< HEAD
	case conn[scid].Connection.State == connState.UNINITIALIZED && conn[dcid].Connection.State == connState.UNINITIALIZED:
=======
	case conn[scid].Connection.State == ibctypes.UNINITIALIZED && conn[dcid].Connection.State == ibctypes.UNINITIALIZED:
>>>>>>> 34f0fdf5
		if src.debug {
			logConnectionStates(src, dst, conn)
		}
		out.Src = append(out.Src, src.PathEnd.ConnInit(dst.PathEnd, src.MustGetAddress()))

	// Handshake has started on dst (1 stepdone), relay `connOpenTry` and `updateClient` on src
<<<<<<< HEAD
	case conn[scid].Connection.State == connState.UNINITIALIZED && conn[dcid].Connection.State == connState.INIT:
=======
	case conn[scid].Connection.State == ibctypes.UNINITIALIZED && conn[dcid].Connection.State == ibctypes.INIT:
>>>>>>> 34f0fdf5
		if src.debug {
			logConnectionStates(src, dst, conn)
		}
		out.Src = append(out.Src,
			src.PathEnd.UpdateClient(hs[dcid], src.MustGetAddress()),
			src.PathEnd.ConnTry(dst.PathEnd, conn[dcid], cons[dcid], dstConsH, src.MustGetAddress()),
		)

	// Handshake has started on src (1 step done), relay `connOpenTry` and `updateClient` on dst
<<<<<<< HEAD
	case conn[scid].Connection.State == connState.INIT && conn[dcid].Connection.State == connState.UNINITIALIZED:
=======
	case conn[scid].Connection.State == ibctypes.INIT && conn[dcid].Connection.State == ibctypes.UNINITIALIZED:
>>>>>>> 34f0fdf5
		if dst.debug {
			logConnectionStates(dst, src, conn)
		}
		out.Dst = append(out.Dst,
			dst.PathEnd.UpdateClient(hs[scid], dst.MustGetAddress()),
			dst.PathEnd.ConnTry(src.PathEnd, conn[scid], cons[scid], srcConsH, dst.MustGetAddress()),
		)

	// Handshake has started on src end (2 steps done), relay `connOpenAck` and `updateClient` to dst end
<<<<<<< HEAD
	case conn[scid].Connection.State == connState.TRYOPEN && conn[dcid].Connection.State == connState.INIT:
=======
	case conn[scid].Connection.State == ibctypes.TRYOPEN && conn[dcid].Connection.State == ibctypes.INIT:
>>>>>>> 34f0fdf5
		if dst.debug {
			logConnectionStates(dst, src, conn)
		}
		out.Dst = append(out.Dst,
			dst.PathEnd.UpdateClient(hs[scid], dst.MustGetAddress()),
			dst.PathEnd.ConnAck(conn[scid], cons[scid], srcConsH, dst.MustGetAddress()),
		)

	// Handshake has started on dst end (2 steps done), relay `connOpenAck` and `updateClient` to src end
<<<<<<< HEAD
	case conn[scid].Connection.State == connState.INIT && conn[dcid].Connection.State == connState.TRYOPEN:
=======
	case conn[scid].Connection.State == ibctypes.INIT && conn[dcid].Connection.State == ibctypes.TRYOPEN:
>>>>>>> 34f0fdf5
		if src.debug {
			logConnectionStates(src, dst, conn)
		}
		out.Src = append(out.Src,
			src.PathEnd.UpdateClient(hs[dcid], src.MustGetAddress()),
			src.PathEnd.ConnAck(conn[dcid], cons[dcid], dstConsH, src.MustGetAddress()),
		)

	// Handshake has confirmed on dst (3 steps done), relay `connOpenConfirm` and `updateClient` to src end
<<<<<<< HEAD
	case conn[scid].Connection.State == connState.TRYOPEN && conn[dcid].Connection.State == connState.OPEN:
=======
	case conn[scid].Connection.State == ibctypes.TRYOPEN && conn[dcid].Connection.State == ibctypes.OPEN:
>>>>>>> 34f0fdf5
		if src.debug {
			logConnectionStates(src, dst, conn)
		}
		out.Src = append(out.Src,
			src.PathEnd.UpdateClient(hs[dcid], src.MustGetAddress()),
			src.PathEnd.ConnConfirm(conn[dcid], src.MustGetAddress()),
		)
		out.last = true

	// Handshake has confirmed on src (3 steps done), relay `connOpenConfirm` and `updateClient` to dst end
<<<<<<< HEAD
	case conn[scid].Connection.State == connState.OPEN && conn[dcid].Connection.State == connState.TRYOPEN:
=======
	case conn[scid].Connection.State == ibctypes.OPEN && conn[dcid].Connection.State == ibctypes.TRYOPEN:
>>>>>>> 34f0fdf5
		if dst.debug {
			logConnectionStates(dst, src, conn)
		}
		out.Dst = append(out.Dst,
			dst.PathEnd.UpdateClient(hs[scid], dst.MustGetAddress()),
			dst.PathEnd.ConnConfirm(conn[scid], dst.MustGetAddress()),
		)
		out.last = true
	}

	return out, nil
}<|MERGE_RESOLUTION|>--- conflicted
+++ resolved
@@ -112,22 +112,14 @@
 
 	switch {
 	// Handshake hasn't been started on src or dst, relay `connOpenInit` to src
-<<<<<<< HEAD
-	case conn[scid].Connection.State == connState.UNINITIALIZED && conn[dcid].Connection.State == connState.UNINITIALIZED:
-=======
 	case conn[scid].Connection.State == ibctypes.UNINITIALIZED && conn[dcid].Connection.State == ibctypes.UNINITIALIZED:
->>>>>>> 34f0fdf5
 		if src.debug {
 			logConnectionStates(src, dst, conn)
 		}
 		out.Src = append(out.Src, src.PathEnd.ConnInit(dst.PathEnd, src.MustGetAddress()))
 
 	// Handshake has started on dst (1 stepdone), relay `connOpenTry` and `updateClient` on src
-<<<<<<< HEAD
-	case conn[scid].Connection.State == connState.UNINITIALIZED && conn[dcid].Connection.State == connState.INIT:
-=======
 	case conn[scid].Connection.State == ibctypes.UNINITIALIZED && conn[dcid].Connection.State == ibctypes.INIT:
->>>>>>> 34f0fdf5
 		if src.debug {
 			logConnectionStates(src, dst, conn)
 		}
@@ -137,11 +129,7 @@
 		)
 
 	// Handshake has started on src (1 step done), relay `connOpenTry` and `updateClient` on dst
-<<<<<<< HEAD
-	case conn[scid].Connection.State == connState.INIT && conn[dcid].Connection.State == connState.UNINITIALIZED:
-=======
 	case conn[scid].Connection.State == ibctypes.INIT && conn[dcid].Connection.State == ibctypes.UNINITIALIZED:
->>>>>>> 34f0fdf5
 		if dst.debug {
 			logConnectionStates(dst, src, conn)
 		}
@@ -151,11 +139,7 @@
 		)
 
 	// Handshake has started on src end (2 steps done), relay `connOpenAck` and `updateClient` to dst end
-<<<<<<< HEAD
-	case conn[scid].Connection.State == connState.TRYOPEN && conn[dcid].Connection.State == connState.INIT:
-=======
 	case conn[scid].Connection.State == ibctypes.TRYOPEN && conn[dcid].Connection.State == ibctypes.INIT:
->>>>>>> 34f0fdf5
 		if dst.debug {
 			logConnectionStates(dst, src, conn)
 		}
@@ -165,11 +149,7 @@
 		)
 
 	// Handshake has started on dst end (2 steps done), relay `connOpenAck` and `updateClient` to src end
-<<<<<<< HEAD
-	case conn[scid].Connection.State == connState.INIT && conn[dcid].Connection.State == connState.TRYOPEN:
-=======
 	case conn[scid].Connection.State == ibctypes.INIT && conn[dcid].Connection.State == ibctypes.TRYOPEN:
->>>>>>> 34f0fdf5
 		if src.debug {
 			logConnectionStates(src, dst, conn)
 		}
@@ -179,11 +159,7 @@
 		)
 
 	// Handshake has confirmed on dst (3 steps done), relay `connOpenConfirm` and `updateClient` to src end
-<<<<<<< HEAD
-	case conn[scid].Connection.State == connState.TRYOPEN && conn[dcid].Connection.State == connState.OPEN:
-=======
 	case conn[scid].Connection.State == ibctypes.TRYOPEN && conn[dcid].Connection.State == ibctypes.OPEN:
->>>>>>> 34f0fdf5
 		if src.debug {
 			logConnectionStates(src, dst, conn)
 		}
@@ -194,11 +170,7 @@
 		out.last = true
 
 	// Handshake has confirmed on src (3 steps done), relay `connOpenConfirm` and `updateClient` to dst end
-<<<<<<< HEAD
-	case conn[scid].Connection.State == connState.OPEN && conn[dcid].Connection.State == connState.TRYOPEN:
-=======
 	case conn[scid].Connection.State == ibctypes.OPEN && conn[dcid].Connection.State == ibctypes.TRYOPEN:
->>>>>>> 34f0fdf5
 		if dst.debug {
 			logConnectionStates(dst, src, conn)
 		}
