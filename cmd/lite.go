--- conflicted
+++ resolved
@@ -19,20 +19,29 @@
 	"encoding/json"
 	"fmt"
 	"strconv"
+	"io/ioutil"
+	"net/http"
+	"path"
 
 	tmclient "github.com/cosmos/cosmos-sdk/x/ibc/07-tendermint"
 	"github.com/cosmos/relayer/relayer"
 	"github.com/pkg/errors"
 	"github.com/spf13/cobra"
-<<<<<<< HEAD
 	lite "github.com/tendermint/tendermint/lite2"
-	"github.com/tendermint/tendermint/types"
 	dbm "github.com/tendermint/tm-db"
-	"io/ioutil"
-	"net/http"
-	"path"
-	"strconv"
 )
+
+// chainCmd represents the keys command
+var liteCmd = &cobra.Command{
+	Use:   "lite",
+	Short: "basic functionality for managing the lite clients",
+}
+
+func init() {
+	liteCmd.AddCommand(headerCmd)
+	liteCmd.AddCommand(latestHeaderCmd)
+	liteCmd.AddCommand(latestHeightCmd)
+}
 
 var initLiteCmd = &cobra.Command{
 	Use:   "lite [chain-id]",
@@ -92,20 +101,6 @@
 		return nil
 
 	},
-=======
-)
-
-// chainCmd represents the keys command
-var liteCmd = &cobra.Command{
-	Use:   "lite",
-	Short: "basic functionality for managing the lite clients",
-}
-
-func init() {
-	liteCmd.AddCommand(headerCmd)
-	liteCmd.AddCommand(latestHeaderCmd)
-	liteCmd.AddCommand(latestHeightCmd)
->>>>>>> d23a0c75
 }
 
 var headerCmd = &cobra.Command{
@@ -163,7 +158,6 @@
 	},
 }
 
-<<<<<<< HEAD
 func init() {
 	initLiteCmd.Flags().Int64P("height", "h", -1, "Trusted header's height")
 	initLiteCmd.Flags().BytesHexP("hash", "ha", []byte{}, "Trusted header's hash")
@@ -171,25 +165,4 @@
 	rootCmd.AddCommand(initLiteCmd)
 	rootCmd.AddCommand(headerCmd)
 	rootCmd.AddCommand(latestHeightCmd)
-=======
-var latestHeaderCmd = &cobra.Command{
-	Use:   "latest-header [chain-id]",
-	Short: "Use configured RPC client to fetch the latest header from a configured chain",
-	Args:  cobra.ExactArgs(1),
-	RunE: func(cmd *cobra.Command, args []string) error {
-		chainID := args[0]
-		chain, err := relayer.GetChain(chainID, config.c)
-		if err != nil {
-			return err
-		}
-
-		h, err := chain.GetLatestHeader()
-		if err != nil {
-			return err
-		}
-
-		fmt.Println(h)
-		return nil
-	},
->>>>>>> d23a0c75
 }