--- conflicted
+++ resolved
@@ -5,16 +5,9 @@
 	"encoding/json"
 	"fmt"
 	"os"
-<<<<<<< HEAD
-	"strconv"
 	"time"
 
-	statsd "github.com/etsy/statsd/examples/go"
-=======
-	"time"
-
 	"github.com/DataDog/datadog-go/statsd"
->>>>>>> 34f0fdf5
 
 	sdk "github.com/cosmos/cosmos-sdk/types"
 	tmclient "github.com/cosmos/cosmos-sdk/x/ibc/07-tendermint/types"
@@ -74,43 +67,24 @@
 		Short:   "read in source of truth csv",
 		Args:    cobra.ExactArgs(4),
 		RunE: func(cmd *cobra.Command, args []string) error {
-<<<<<<< HEAD
-			port, err := strconv.ParseInt(args[3], 10, 64)
-			if err != nil {
-				return err
-			}
+
 			to, err := readGoZCsv(args[1])
 			if err != nil {
 				return err
 			}
-=======
-
-			to, err := readGoZCsv(args[1])
-			if err != nil {
-				return err
-			}
 			client, err := statsd.New(args[2])
 			if err != nil {
 				return err
 			}
 
->>>>>>> 34f0fdf5
 			cd, err := fetchClientData(args[0])
 			if err != nil {
 				return err
 			}
-<<<<<<< HEAD
-			client := statsd.New(args[2], int(port))
-			for _, c := range cd {
-				info := to[c.ChainID]
-				c.TeamInfo = info
-				c.StatsD(client)
-=======
 			for _, c := range cd {
 				info := to[c.ChainID]
 				c.TeamInfo = info
 				c.StatsD(client, args[3])
->>>>>>> 34f0fdf5
 			}
 			return nil
 		},
@@ -406,17 +380,10 @@
 	var clientDatas = []*clientData{}
 	for _, cl := range clients {
 		cd := &clientData{
-<<<<<<< HEAD
-			ClientID:            cl.GetID(),
-			ChainID:             cl.GetChainID(),
-			TimeSinceLastUpdate: time.Since(cl.(tmclient.ClientState).LastHeader.Time).String(),
-			ChannelIDs:          []string{},
-=======
 			ClientID:         cl.GetID(),
 			ChainID:          cl.GetChainID(),
 			TimeOfLastUpdate: cl.(tmclient.ClientState).LastHeader.Time,
 			ChannelIDs:       []string{},
->>>>>>> 34f0fdf5
 		}
 
 		if err := c.AddPath(cd.ClientID, dcon, dcha, dpor, dord); err != nil {
@@ -447,17 +414,6 @@
 }
 
 type clientData struct {
-<<<<<<< HEAD
-	ClientID            string    `json:"client-id"`
-	ConnectionIDs       []string  `json:"connection-ids"`
-	ChannelIDs          []string  `json:"channel-ids"`
-	ChainID             string    `json:"chain-id"`
-	TimeSinceLastUpdate string    `json:"since-last-update"`
-	TeamInfo            *teamInfo `json:"team-info"`
-}
-
-func (cd *clientData) StatsD(cl *statsd.StatsdClient) {
-=======
 	ClientID         string    `json:"client-id"`
 	ConnectionIDs    []string  `json:"connection-ids"`
 	ChannelIDs       []string  `json:"channel-ids"`
@@ -467,7 +423,6 @@
 }
 
 func (cd *clientData) StatsD(cl *statsd.Client, prefix string) {
->>>>>>> 34f0fdf5
 	switch {
 	case len(cd.ConnectionIDs) != 1:
 		byt, _ := json.Marshal(cd)
@@ -477,9 +432,5 @@
 		fmt.Fprintf(os.Stderr, "%s", string(byt))
 		// TODO: add more cases here
 	}
-<<<<<<< HEAD
-	cl.Increment(fmt.Sprintf("relayer.client-query.%s.%s.%s.%s.%s", cd.TeamInfo.Name, cd.ChainID, cd.ClientID, cd.ConnectionIDs[0], cd.ChannelIDs[0]))
-=======
 	cl.TimeInMilliseconds(fmt.Sprintf("relayer.%s.client", prefix), float64(time.Since(cd.TimeOfLastUpdate).Milliseconds()), []string{"teamname", cd.TeamInfo.Name, "chain-id", cd.ChainID, "client-id", cd.ClientID, "connection-id", cd.ConnectionIDs[0], "channelid", cd.ChannelIDs[0]}, 1)
->>>>>>> 34f0fdf5
 }