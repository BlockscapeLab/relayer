package cmd

import (
	"encoding/json"
	"fmt"
	"runtime"

	"github.com/spf13/cobra"
	"gopkg.in/yaml.v2"
)

var (
	// Version defines the application version (defined at compile time)
	Version = ""
	// Commit defines the application commit hash (defined at compile time)
	Commit = ""
	// SDKCommit defines the CosmosSDK commit hash (defined at compile time)
	SDKCommit = ""
<<<<<<< HEAD
=======
	// GaiaCommit defines the Gaia commit hash (defined at compile time)
	GaiaCommit = ""
>>>>>>> 34f0fdf5
)

type versionInfo struct {
	Version   string `json:"version" yaml:"version"`
	Commit    string `json:"commit" yaml:"commit"`
	CosmosSDK string `json:"cosmos-sdk" yaml:"cosmos-sdk"`
	Gaia      string `json:"gaia" yaml:"gaia"`
	Go        string `json:"go" yaml:"go"`
}

func getVersionCmd() *cobra.Command {
	versionCmd := &cobra.Command{
		Use:     "version",
		Aliases: []string{"v"},
		Short:   "Print relayer version info",
		RunE: func(cmd *cobra.Command, args []string) error {
			jsn, err := cmd.Flags().GetBool(flagJSON)
			if err != nil {
				return err
			}

			verInfo := versionInfo{
				Version:   Version,
				Commit:    Commit,
				CosmosSDK: SDKCommit,
<<<<<<< HEAD
=======
				Gaia:      GaiaCommit,
>>>>>>> 34f0fdf5
				Go:        fmt.Sprintf("%s %s/%s", runtime.Version(), runtime.GOOS, runtime.GOARCH),
			}

			var bz []byte
			if jsn {
				bz, err = json.Marshal(verInfo)
			} else {
				bz, err = yaml.Marshal(&verInfo)
			}

			fmt.Println(string(bz))
			return err
		},
	}
	return jsonFlag(versionCmd)
}<|MERGE_RESOLUTION|>--- conflicted
+++ resolved
@@ -16,11 +16,8 @@
 	Commit = ""
 	// SDKCommit defines the CosmosSDK commit hash (defined at compile time)
 	SDKCommit = ""
-<<<<<<< HEAD
-=======
 	// GaiaCommit defines the Gaia commit hash (defined at compile time)
 	GaiaCommit = ""
->>>>>>> 34f0fdf5
 )
 
 type versionInfo struct {
@@ -46,10 +43,7 @@
 				Version:   Version,
 				Commit:    Commit,
 				CosmosSDK: SDKCommit,
-<<<<<<< HEAD
-=======
 				Gaia:      GaiaCommit,
->>>>>>> 34f0fdf5
 				Go:        fmt.Sprintf("%s %s/%s", runtime.Version(), runtime.GOOS, runtime.GOARCH),
 			}
 
